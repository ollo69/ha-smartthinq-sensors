--- conflicted
+++ resolved
@@ -52,11 +52,8 @@
 STATE_POWER = [STATE_POWER_V1, "airState.energy.onCurrent"]
 STATE_HUMIDITY = ["SensorHumidity", "airState.humidity.current"]
 STATE_DUCT_ZONE = ["ZoneControl", "airState.ductZone.state"]
-<<<<<<< HEAD
 STATE_MODE_JET = ["ModeJet", "airState.wMode.jet"]
-=======
 STATE_LIGHTING_DISPLAY = ["LightingDisplay", "airState.lightingState.displayControl"]
->>>>>>> 9f36a586
 
 CMD_STATE_OPERATION = [CTRL_BASIC, "Set", STATE_OPERATION]
 CMD_STATE_OP_MODE = [CTRL_BASIC, "Set", STATE_OPERATION_MODE]
@@ -67,11 +64,8 @@
 CMD_STATE_WDIR_HSWING = [CTRL_WIND_DIRECTION, "Set", STATE_WDIR_HSWING]
 CMD_STATE_WDIR_VSWING = [CTRL_WIND_DIRECTION, "Set", STATE_WDIR_VSWING]
 CMD_STATE_DUCT_ZONES = [CTRL_MISC, "Set", [DUCT_ZONE_V1, "airState.ductZone.control"]]
-<<<<<<< HEAD
 CMD_STATE_MODE_JET = [CTRL_BASIC, "Set", STATE_MODE_JET]
-=======
 CMD_STATE_LIGHTING_DISPLAY = [CTRL_BASIC, "Set", STATE_LIGHTING_DISPLAY]
->>>>>>> 9f36a586
 
 CMD_ENABLE_EVENT_V2 = ["allEventEnable", "Set", "airState.mon.timeout"]
 
@@ -96,14 +90,12 @@
 ZONE_ST_CUR = "current"
 ZONE_ST_NEW = "new"
 
-<<<<<<< HEAD
 MODE_JET_OFF = "0"
 MODE_JET_COOL = "1"
 MODE_JET_HEAT = "2"
-=======
+
 LIGHTING_DISPLAY_ON = "1"
 LIGHTING_DISPLAY_OFF = "0"
->>>>>>> 9f36a586
 
 _LOGGER = logging.getLogger(__name__)
 
@@ -669,7 +661,6 @@
             self._current_power_supported = False
             return 0
 
-<<<<<<< HEAD
     async def set_mode_jet(self, status):
         """Set the mode jet."""
         keys = self._get_cmd_keys(CMD_STATE_MODE_JET)
@@ -683,7 +674,7 @@
         else:
             jet = MODE_JET_OFF
         await self.set(keys[0], keys[1], key=keys[2], value=jet)
-=======
+
     async def set_lighting_display(self, status):
         """Set the lighting display."""
         keys = self._get_cmd_keys(CMD_STATE_LIGHTING_DISPLAY)
@@ -692,7 +683,6 @@
         else:
             lighting = LIGHTING_DISPLAY_OFF
         await self.set(keys[0], keys[1], key=keys[2], value=lighting)
->>>>>>> 9f36a586
 
     async def set(self, ctrl_key, command, *, key=None, value=None, data=None, ctrl_path=None):
         """Set a device's control for `key` to `value`."""
@@ -929,20 +919,19 @@
         return self.to_int_or_none(self._data.get(DUCT_ZONE_V1_TYPE))
 
     @property
-<<<<<<< HEAD
     def mode_jet(self):
         key = self._get_state_key(STATE_MODE_JET)
         if (value := self.to_int_or_none(self._data.get(key))) is None:
             return None
         status = str(value) in (MODE_JET_COOL, MODE_JET_HEAT)
         return self._update_feature(FEAT_MODE_JET, status, False)
-=======
+
+    @property
     def lighting_display(self):
         key = self._get_state_key(STATE_LIGHTING_DISPLAY)
         if (value := self.to_int_or_none(self._data.get(key))) is None:
             return None
         return self._update_feature(FEAT_LIGHTING_DISPLAY, str(value) == LIGHTING_DISPLAY_ON, False)
->>>>>>> 9f36a586
 
     def _update_features(self):
         _ = [
@@ -951,9 +940,6 @@
             self.out_water_current_temp,
             self.energy_current,
             self.humidity,
-<<<<<<< HEAD
             self.mode_jet,
-=======
             self.lighting_display,
->>>>>>> 9f36a586
         ]