--- conflicted
+++ resolved
@@ -105,19 +105,18 @@
 
 AC_MISC_SWITCH: Tuple[ThinQSwitchEntityDescription, ...] = (
     ThinQSwitchEntityDescription(
-<<<<<<< HEAD
         key=FEAT_MODE_JET,
         name="Jet mode",
         icon="mdi:turbine",
         turn_off_fn=lambda x: x.device.set_mode_jet(False),
         turn_on_fn=lambda x: x.device.set_mode_jet(True),
-=======
+    ),
+    ThinQSwitchEntityDescription(
         key=FEAT_LIGHTING_DISPLAY,
         name="Display light",
         icon="mdi:wall-sconce-round",
         turn_off_fn=lambda x: x.device.set_lighting_display(False),
         turn_on_fn=lambda x: x.device.set_lighting_display(True),
->>>>>>> 9f36a586
     ),
 )
 
