--- conflicted
+++ resolved
@@ -44,33 +44,6 @@
         "data": {
           "token": "Refresh Token"
         },
-<<<<<<< HEAD
-        "title": "SmartThinQ LGE Sensors"
-    },
-    "exceptions": {
-        "remote_start_disabled": {
-            "message": "Machine is off, asleep or running, or remote start is not enabled."
-        },
-        "course_name_required": {
-            "message": "Programme required if option overrides are specified."
-        },
-        "invalid_json": {
-            "message": "Option overrides contains invalid JSON. {error}"
-        },
-        "option_missing": {
-            "message": "Option overrides must contain at least one option from {friendly_list} or {internal_list}."
-        },
-        "option_cannot_be_overridden": {
-            "message": "The programme {course} does not allow the option {option} to be overridden. Permitted options are: {friendly_list} or {internal_list}."
-        },
-        "invalid_programme": {
-            "message": "The programme {name} is invalid. Permitted programmes are: {permitted}."
-        },
-        "invalid_option_value": {
-            "message": "The value {value} is invalid and has been ignored. The value for the option {option} must be one of: {friendly_list} or {internal_list}."
-        }
-    }
-=======
         "description": "Save the generated token for future use, then confirm to complete the configuration.",
         "title": "SmartThinQ LGE Sensors - New refresh token"
       },
@@ -83,6 +56,28 @@
       }
     },
     "title": "SmartThinQ LGE Sensors"
+  },
+  "exceptions": {
+    "remote_start_disabled": {
+      "message": "Machine is off, asleep or running, or remote start is not enabled."
+    },
+    "course_name_required": {
+      "message": "Programme required if option overrides are specified."
+    },
+    "invalid_json": {
+      "message": "Option overrides contains invalid JSON. {error}"
+    },
+    "option_missing": {
+      "message": "Option overrides must contain at least one option from {friendly_list} or {internal_list}."
+    },
+    "option_cannot_be_overridden": {
+      "message": "The programme {course} does not allow the option {option} to be overridden. Permitted options are: {friendly_list} or {internal_list}."
+    },
+    "invalid_programme": {
+      "message": "The programme {name} is invalid. Permitted programmes are: {permitted}."
+    },
+    "invalid_option_value": {
+      "message": "The value {value} is invalid and has been ignored. The value for the option {option} must be one of: {friendly_list} or {internal_list}."
+    }
   }
->>>>>>> abc27f29
 }